package cblas

import (
	"testing"

	"github.com/gonum/blas/testblas"
)

func TestDgemm(t *testing.T) {
	testblas.TestDgemm(t, blasser)
}

func TestDsymm(t *testing.T) {
	testblas.DsymmTest(t, blasser)
}

<<<<<<< HEAD
func TestDtrsm(t *testing.T) {
	testblas.DtrsmTest(t, blasser)
=======
func TestDsyrk(t *testing.T) {
	testblas.DsyrkTest(t, blasser)
}

func TestDsyr2k(t *testing.T) {
	testblas.Dsyr2kTest(t, blasser)
}

func TestDtrmm(t *testing.T) {
	testblas.DtrmmTest(t, blasser)
>>>>>>> d3e734c7
}<|MERGE_RESOLUTION|>--- conflicted
+++ resolved
@@ -14,10 +14,10 @@
 	testblas.DsymmTest(t, blasser)
 }
 
-<<<<<<< HEAD
 func TestDtrsm(t *testing.T) {
 	testblas.DtrsmTest(t, blasser)
-=======
+}
+
 func TestDsyrk(t *testing.T) {
 	testblas.DsyrkTest(t, blasser)
 }
@@ -28,5 +28,4 @@
 
 func TestDtrmm(t *testing.T) {
 	testblas.DtrmmTest(t, blasser)
->>>>>>> d3e734c7
 }